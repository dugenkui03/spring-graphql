--- conflicted
+++ resolved
@@ -56,21 +56,6 @@
  */
 class DefaultGraphQlTester implements GraphQlTester {
 
-<<<<<<< HEAD
-	private static final boolean jackson2Present;
-
-	static {
-		// 获取当前类的类加载器
-		ClassLoader classLoader = DefaultGraphQlTester.class.getClassLoader();
-		// kp 判断 指定的类名是否可以被指定的加载器加载，如果加载器对象为null、则使用默认的类加载器。
-		jackson2Present = ClassUtils.isPresent("com.fasterxml.jackson.databind.ObjectMapper", classLoader)
-				// kp 同上
-				&& ClassUtils.isPresent("com.fasterxml.jackson.core.JsonGenerator", classLoader);
-	}
-
-	// 对 graphql 请求的封装
-=======
->>>>>>> dfebb6f5
 	private final RequestStrategy requestStrategy;
 
 
@@ -134,12 +119,7 @@
 	}
 
 	/**
-<<<<<<< HEAD
-	 * kp 对 查询/订阅 请求的封装
-	 * En'capsulate(封装) how a GraphQL request is performed.
-=======
 	 * Internal strategy abstracting how a GraphQL request is performed.
->>>>>>> dfebb6f5
 	 */
 	interface RequestStrategy {
 
@@ -173,32 +153,9 @@
 			this.builderConfig = builderConfig;
 		}
 
-<<<<<<< HEAD
-		@Override
-		public ResponseSpec execute(RequestInput requestInput) {
-			EntityExchangeResult<byte[]> result =
-					this.client.post()
-							// application:json
-							.contentType(MediaType.APPLICATION_JSON)
-							// 请求体
-							.bodyValue(requestInput)
-							.exchange()
-							.expectStatus()
-							.isOk()
-							.expectHeader()
-							.contentType(MediaType.APPLICATION_JSON).expectBody().returnResult();
-
-			byte[] bytes = result.getResponseBodyContent();
-			Assert.notNull(bytes, "Expected GraphQL response content");
-			String content = new String(bytes, StandardCharsets.UTF_8);
-			DocumentContext documentContext = JsonPath.parse(content, this.jsonPathConfig);
-
-			return new DefaultResponseSpec(documentContext, result::assertWithDiagnostics);
-=======
 		@Nullable
 		private Predicate<GraphQLError> errorFilter() {
 			return this.builderConfig.getErrorFilter();
->>>>>>> dfebb6f5
 		}
 
 		private Configuration jsonPathConfig() {
