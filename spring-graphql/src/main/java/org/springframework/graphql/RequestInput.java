/*
 * Copyright 2002-2021 the original author or authors.
 *
 * Licensed under the Apache License, Version 2.0 (the "License");
 * you may not use this file except in compliance with the License.
 * You may obtain a copy of the License at
 *
 *      https://www.apache.org/licenses/LICENSE-2.0
 *
 * Unless required by applicable law or agreed to in writing, software
 * distributed under the License is distributed on an "AS IS" BASIS,
 * WITHOUT WARRANTIES OR CONDITIONS OF ANY KIND, either express or implied.
 * See the License for the specific language governing permissions and
 * limitations under the License.
 */

package org.springframework.graphql;

import java.util.ArrayList;
import java.util.Collections;
import java.util.LinkedHashMap;
import java.util.List;
import java.util.Map;
import java.util.function.BiFunction;

import graphql.ExecutionInput;

import org.springframework.lang.Nullable;
import org.springframework.util.Assert;
import org.springframework.util.CollectionUtils;

/**
<<<<<<< HEAD
 * Common representation for GraphQL request input.
 * This can be converted to {@link ExecutionInput} via {@link #toExecutionInput()}
 * and the {@code ExecutionInput} further customized via {@link #configureExecutionInput(BiFunction)}.
=======
 * Common representation for GraphQL request input. This can be converted to
 * {@link ExecutionInput} via {@link #toExecutionInput()} and the
 * {@code ExecutionInput} further customized via
 * {@link #configureExecutionInput(BiFunction)}.
>>>>>>> 27e88316
 *
 * @author Rossen Stoyanchev
 * @since 1.0.0
 */
public class RequestInput {

	private final String query;

	@Nullable
	private final String operationName;

	private final Map<String, Object> variables;

	// RequestInput转换为 ExecutionInput 过程中
	// 对 ExecutionInput 输入进行转换 newExecutionInput apply(oldExecutionInput.Builder oldInputBuilder, oldExecutionInput oldInput)
	private final
	List<BiFunction<ExecutionInput, ExecutionInput.Builder, ExecutionInput>> executionInputConfigurers = new ArrayList<>();

	public RequestInput(String query, @Nullable String operationName, @Nullable Map<String, Object> vars) {
		Assert.notNull(query, "'query' is required");
		this.query = query;
		this.operationName = operationName;
		// kp 初始值为null、则会设置为不可改变的 emptyMap。
		this.variables = ((vars != null) ? vars : Collections.emptyMap());
	}

	public RequestInput(Map<String, Object> body) {
		this(getKey("query", body), getKey("operationName", body), getKey("variables", body));
	}

	@SuppressWarnings("unchecked")
	private static <T> T getKey(String key, Map<String, Object> body) {
		return (T) body.get(key);
	}

	/**
	 * kp 查询名称
	 * Return the query name extracted from the request body.
	 *
	 * This is guaranteed to be a non-empty string.
	 * @return the query name
	 */
	public String getQuery() {
		return this.query;
	}

	/**
	 * kp 操作名称
	 * Return the operation name extracted from the request body
	 * or {@code null} if not provided.
	 *
	 * @return the operation name or {@code null}
	 */
	@Nullable
	public String getOperationName() {
		return this.operationName;
	}

	/**
	 * Return the variables that can be referenced via $syntax
	 * extracted from the request body or a {@code null} if not provided.
	 *
	 * @return the request variables or {@code null}
	 */
	public Map<String, Object> getVariables() {
		return this.variables;
	}

	/**
	 * Provide a consumer to configure the {@link ExecutionInput} used for input to {@link graphql.GraphQL#executeAsync(ExecutionInput)}.
	 * kp 将 spring-graphql 输入对象 转换为 graphql-java 的输入对象。
	 *
	 * The builder is initially populated with the values from {@link #getQuery()}, {@link #getOperationName()}, and {@link #getVariables()}.
	 * kp ExecutionInput 中的 dataLoaderRegister、上下文对象都依靠 configurer 设置。
	 *
	 * @param configurer a {@code BiFunction} with the current {@code ExecutionInput} and
	 * a builder to modify it.
	 */
	public void configureExecutionInput(BiFunction<ExecutionInput, ExecutionInput.Builder, ExecutionInput> configurer) {
		this.executionInputConfigurers.add(configurer);
	}

	/**
	 * Create the {@link ExecutionInput} for request execution.
	 * This is initially populated from
	 * 		{@link #getQuery()},
	 * 		{@link #getOperationName()},
	 * 		{@link #getVariables()},
	 * kp 将 RequestInput 对象转换为 ExecutionInput
	 *
	 * and is then further customized
	 * through {@link #configureExecutionInput(BiFunction)}.
	 *
	 * @return the execution input
	 */
	public ExecutionInput toExecutionInput() {
		ExecutionInput executionInput = ExecutionInput.newExecutionInput()
				.query(this.query)
				.operationName(this.operationName)
				.variables(this.variables)
				.build();

		// kp 使用 executionInputConfigurers 对输入进行处理后返回
		for (BiFunction<ExecutionInput, ExecutionInput.Builder, ExecutionInput> configurer : this.executionInputConfigurers) {
			ExecutionInput current = executionInput;
			// current：当前对象
			// builder：当前对象的builder
			executionInput = executionInput.transform(
					// 该代码语义：使用 current 和 当前对象的builder生成新的executionInput对象
					(builder) -> configurer.apply(current, builder)
			);
		}

		return executionInput;
	}

	/**
	 * Return a Map representation of the request input.
	 * @return map representation of the input
	 */
	public Map<String, Object> toMap() {
		Map<String, Object> map = new LinkedHashMap<>(3);
		map.put("query", getQuery());
		if (getOperationName() != null) {
			map.put("operationName", getOperationName());
		}
		if (!CollectionUtils.isEmpty(getVariables())) {
			// 复制变量map
			map.put("variables", new LinkedHashMap<>(getVariables()));
		}
		return map;
	}

	@Override
	public String toString() {
		return "Query='" + getQuery() + "'"
				+ ((getOperationName() != null) ? ", Operation='" + getOperationName() + "'" : "")
				+ (!CollectionUtils.isEmpty(getVariables()) ? ", Variables=" + getVariables() : "");
	}

}<|MERGE_RESOLUTION|>--- conflicted
+++ resolved
@@ -30,16 +30,10 @@
 import org.springframework.util.CollectionUtils;
 
 /**
-<<<<<<< HEAD
- * Common representation for GraphQL request input.
- * This can be converted to {@link ExecutionInput} via {@link #toExecutionInput()}
- * and the {@code ExecutionInput} further customized via {@link #configureExecutionInput(BiFunction)}.
-=======
  * Common representation for GraphQL request input. This can be converted to
  * {@link ExecutionInput} via {@link #toExecutionInput()} and the
  * {@code ExecutionInput} further customized via
  * {@link #configureExecutionInput(BiFunction)}.
->>>>>>> 27e88316
  *
  * @author Rossen Stoyanchev
  * @since 1.0.0
