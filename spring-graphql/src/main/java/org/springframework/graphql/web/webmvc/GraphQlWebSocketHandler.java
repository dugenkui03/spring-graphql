--- conflicted
+++ resolved
@@ -72,19 +72,9 @@
 
 	private static final Log logger = LogFactory.getLog(GraphQlWebSocketHandler.class);
 
-<<<<<<< HEAD
-	// 订阅协议？
-	// @formatter:off
 	private static final List<String> SUB_PROTOCOL_LIST =
 			Arrays.asList("graphql-transport-ws", "subscriptions-transport-ws");
 
-	// @formatter:on
-=======
-	private static final List<String> SUB_PROTOCOL_LIST =
-			Arrays.asList("graphql-transport-ws", "subscriptions-transport-ws");
-
-
->>>>>>> 27e88316
 	private final WebGraphQlHandler graphQlHandler;
 
 	private final Duration initTimeoutDuration;
