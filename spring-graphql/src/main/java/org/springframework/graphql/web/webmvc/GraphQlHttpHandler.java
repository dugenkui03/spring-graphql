/*
 * Copyright 2020-2021 the original author or authors.
 *
 * Licensed under the Apache License, Version 2.0 (the "License");
 * you may not use this file except in compliance with the License.
 * You may obtain a copy of the License at
 *
 *      https://www.apache.org/licenses/LICENSE-2.0
 *
 * Unless required by applicable law or agreed to in writing, software
 * distributed under the License is distributed on an "AS IS" BASIS,
 * WITHOUT WARRANTIES OR CONDITIONS OF ANY KIND, either express or implied.
 * See the License for the specific language governing permissions and
 * limitations under the License.
 */

package org.springframework.graphql.web.webmvc;

import java.io.IOException;
import java.util.Map;

import javax.servlet.ServletException;

import org.apache.commons.logging.Log;
import org.apache.commons.logging.LogFactory;
import reactor.core.publisher.Mono;

import org.springframework.core.ParameterizedTypeReference;
import org.springframework.graphql.web.WebGraphQlHandler;
import org.springframework.graphql.web.WebInput;
import org.springframework.util.Assert;
import org.springframework.web.HttpMediaTypeNotSupportedException;
import org.springframework.web.server.ServerWebInputException;
import org.springframework.web.servlet.function.ServerRequest;
import org.springframework.web.servlet.function.ServerResponse;

/**
 * GraphQL handler to expose as a WebMvc.fn endpoint via
 * {@link org.springframework.web.servlet.function.RouterFunctions}.
 *
 * @author Rossen Stoyanchev
 * @author Brian Clozel
 * @since 1.0.0
 */
public class GraphQlHttpHandler {

	private static final Log logger = LogFactory.getLog(GraphQlHttpHandler.class);

<<<<<<< HEAD
	// @formatter:off
	private static final
	ParameterizedTypeReference<Map<String, Object>> MAP_PARAMETERIZED_TYPE_REF =
=======
	private static final ParameterizedTypeReference<Map<String, Object>> MAP_PARAMETERIZED_TYPE_REF =
>>>>>>> 27e88316
			new ParameterizedTypeReference<Map<String, Object>>() {};

	// kp 唯一实例字段
	// @formatter:on
	private final WebGraphQlHandler graphQlHandler;

	/**
	 * Create a new instance.
	 * @param graphQlHandler common handler for GraphQL over HTTP requests
	 */
	public GraphQlHttpHandler(WebGraphQlHandler graphQlHandler) {
		Assert.notNull(graphQlHandler, "WebGraphQlHandler is required");
		this.graphQlHandler = graphQlHandler;
	}

	/**
	 * Handle GraphQL requests over HTTP.
	 * @param request the incoming HTTP request
	 * @return the HTTP response
	 * @throws ServletException may be raised when reading the request body, e.g.
	 * {@link HttpMediaTypeNotSupportedException}.
	 */
	public ServerResponse handleRequest(ServerRequest request) throws ServletException {
		WebInput input = new WebInput(request.uri(), request.headers().asHttpHeaders(), readBody(request), null);
		if (logger.isDebugEnabled()) {
			logger.debug("Executing: " + input);
		}
		Mono<ServerResponse> responseMono = this.graphQlHandler.handle(input).map((output) -> {
			if (logger.isDebugEnabled()) {
				logger.debug("Execution complete");
			}
			ServerResponse.BodyBuilder builder = ServerResponse.ok();
			if (output.getResponseHeaders() != null) {
				builder.headers((headers) -> headers.putAll(output.getResponseHeaders()));
			}
			return builder.body(output.toSpecification());
		});
		return ServerResponse.async(responseMono);
	}

	private static Map<String, Object> readBody(ServerRequest request) throws ServletException {
		try {
			return request.body(MAP_PARAMETERIZED_TYPE_REF);
		}
		catch (IOException ex) {
			throw new ServerWebInputException("I/O error while reading request body", null, ex);
		}
	}

}<|MERGE_RESOLUTION|>--- conflicted
+++ resolved
@@ -46,13 +46,7 @@
 
 	private static final Log logger = LogFactory.getLog(GraphQlHttpHandler.class);
 
-<<<<<<< HEAD
-	// @formatter:off
-	private static final
-	ParameterizedTypeReference<Map<String, Object>> MAP_PARAMETERIZED_TYPE_REF =
-=======
 	private static final ParameterizedTypeReference<Map<String, Object>> MAP_PARAMETERIZED_TYPE_REF =
->>>>>>> 27e88316
 			new ParameterizedTypeReference<Map<String, Object>>() {};
 
 	// kp 唯一实例字段
