/*
 * Copyright 2002-2021 the original author or authors.
 *
 * Licensed under the Apache License, Version 2.0 (the "License");
 * you may not use this file except in compliance with the License.
 * You may obtain a copy of the License at
 *
 *      https://www.apache.org/licenses/LICENSE-2.0
 *
 * Unless required by applicable law or agreed to in writing, software
 * distributed under the License is distributed on an "AS IS" BASIS,
 * WITHOUT WARRANTIES OR CONDITIONS OF ANY KIND, either express or implied.
 * See the License for the specific language governing permissions and
 * limitations under the License.
 */

package org.springframework.graphql.execution;

import java.util.ArrayList;
import java.util.List;
import java.util.concurrent.CompletionException;

import graphql.GraphQLError;
import graphql.GraphqlErrorBuilder;
import graphql.execution.DataFetcherExceptionHandler;
import graphql.execution.DataFetcherExceptionHandlerParameters;
import graphql.execution.DataFetcherExceptionHandlerResult;
import graphql.schema.DataFetchingEnvironment;
import org.apache.commons.logging.Log;
import org.apache.commons.logging.LogFactory;
import reactor.core.publisher.Flux;
import reactor.core.publisher.Mono;
import reactor.util.context.ContextView;

import org.springframework.util.Assert;
import org.springframework.web.client.ExtractingResponseErrorHandler;

/**
 * {@link DataFetcherExceptionHandler} that invokes {@link DataFetcherExceptionResolver}'s
 * in a sequence until one returns a list of {@link GraphQLError}'s.
 *
 * @author Rossen Stoyanchev
 */
class ExceptionResolversExceptionHandler implements DataFetcherExceptionHandler {

	private static final Log logger = LogFactory.getLog(ExtractingResponseErrorHandler.class);

	// kp 多实例组合，很常用
	private final List<DataFetcherExceptionResolver> resolvers;

	/**
	 * kp 真正使用的异常处理器。
	 *
	 * Create an instance.
	 * @param resolvers the resolvers to use
	 */
	ExceptionResolversExceptionHandler(List<DataFetcherExceptionResolver> resolvers) {
		Assert.notNull(resolvers, "'resolvers' is required");
		this.resolvers = new ArrayList<>(resolvers);
	}

	@Override
	public DataFetcherExceptionHandlerResult onException(DataFetcherExceptionHandlerParameters parameters) {
		Throwable exception = parameters.getException();
		exception = ((exception instanceof CompletionException) ? exception.getCause() : exception);
		// 使用 resolvers 处理错误
		return invokeChain(exception, parameters.getDataFetchingEnvironment());
	}

	DataFetcherExceptionHandlerResult invokeChain(Throwable ex, DataFetchingEnvironment env) {
		// For now we have to block:
		// https://github.com/graphql-java/graphql-java/issues/2356
		try {
			return Flux.fromIterable(this.resolvers)
					.flatMap((resolver) -> resolver.resolveException(ex, env))
					.next()
					.map((errors) -> DataFetcherExceptionHandlerResult.newResult().errors(errors).build())
					.switchIfEmpty(Mono.fromCallable(() -> applyDefaultHandling(ex, env)))
<<<<<<< HEAD
					.contextWrite((context) -> { // todo 现在 context是什么数据
						/**
						 * 获取执行上下文，详情见 {@link ExecutionGraphQlService}
						 */
						ContextView contextView = ContextManager.getReactorContext(env);
=======
					.contextWrite((context) -> {
						ContextView contextView = ReactorContextManager.getReactorContext(env);
>>>>>>> 27e88316
						return (contextView.isEmpty() ? context : context.putAll(contextView));
					})
					.toFuture()
					.get();
		}
		catch (Exception ex2) {
			if (logger.isWarnEnabled()) {
				logger.warn("Failed to handle " + ex.getMessage(), ex2);
			}
			// 抛出异常后怼错误进行简单处理返回
			return applyDefaultHandling(ex, env);
		}
	}

	private DataFetcherExceptionHandlerResult applyDefaultHandling(Throwable ex, DataFetchingEnvironment env) {
		GraphQLError error = GraphqlErrorBuilder.newError(env)
				// 异常信息
				.message(ex.getMessage())
				.errorType(ErrorType.INTERNAL_ERROR)
				.build();
		return DataFetcherExceptionHandlerResult.newResult(error).build();
	}

}<|MERGE_RESOLUTION|>--- conflicted
+++ resolved
@@ -76,16 +76,11 @@
 					.next()
 					.map((errors) -> DataFetcherExceptionHandlerResult.newResult().errors(errors).build())
 					.switchIfEmpty(Mono.fromCallable(() -> applyDefaultHandling(ex, env)))
-<<<<<<< HEAD
-					.contextWrite((context) -> { // todo 现在 context是什么数据
+					.contextWrite((context) -> {
 						/**
 						 * 获取执行上下文，详情见 {@link ExecutionGraphQlService}
 						 */
-						ContextView contextView = ContextManager.getReactorContext(env);
-=======
-					.contextWrite((context) -> {
 						ContextView contextView = ReactorContextManager.getReactorContext(env);
->>>>>>> 27e88316
 						return (contextView.isEmpty() ? context : context.putAll(contextView));
 					})
 					.toFuture()
