--- conflicted
+++ resolved
@@ -42,63 +42,31 @@
 public interface ThreadLocalAccessor {
 
 	/**
-<<<<<<< HEAD
-	 * kp 抽取
-	 * Extract ThreadLocal values and add them to the given Map
-	 * which is then passed to {@link #restoreValues(Map)}
-	 * and {@link #resetValues(Map)} before and after the
-	 * execution of a {@link graphql.schema.DataFetcher}.
-	 *
-	 * @param container container for ThreadLocal values
-=======
 	 * Extract ThreadLocal values and add them to the given Map, so they can be
 	 * saved and subsequently {@link #restoreValues(Map) restored} around the
 	 * invocation of data fetchers and exception resolvers.
 	 * @param container to add extracted ThreadLocal values to
->>>>>>> 17bf9ee2
 	 */
 	void extractValues(Map<String, Object> container);
 
 	/**
-<<<<<<< HEAD
-	 * kp 重新存储
-	 * Re-establish ThreadLocal context by looking up values,
-	 * previously extracted via {@link #extractValues(Map)}.
-	 *
-	 * @param values the saved ThreadLocal values
-=======
 	 * Restore ThreadLocal context by looking up previously
 	 * {@link #extractValues(Map) extracted} values.
 	 * @param values previously extracted saved ThreadLocal values
->>>>>>> 17bf9ee2
 	 */
 	void restoreValues(Map<String, Object> values);
 
 	/**
-<<<<<<< HEAD
-	 * kp 重置
-	 * Reset ThreadLocal context for the given values,
-	 * previously extracted via {@link #extractValues(Map)}.
-	 *
-	 * @param values the saved ThreadLocal values
-=======
 	 * Reset ThreadLocal context for the given, previously
 	 * {@link #extractValues(Map) extracted} and then
 	 * {@link #restoreValues(Map) restored} values.
 	 * @param values previously extracted saved ThreadLocal values
->>>>>>> 17bf9ee2
 	 */
 	void resetValues(Map<String, Object> values);
 
 	/**
-<<<<<<< HEAD
-	 * Create a composite accessor that delegates to all of the given accessors.
-	 * @param accessors the accessors to aggregate
-	 *
-=======
 	 * Create a composite accessor that applies all of the given ThreadLocal accessors.
 	 * @param accessors the accessors to apply
->>>>>>> 17bf9ee2
 	 * @return the composite accessor
 	 */
 	static ThreadLocalAccessor composite(List<ThreadLocalAccessor> accessors) {
