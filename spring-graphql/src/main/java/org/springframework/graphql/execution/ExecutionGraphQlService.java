--- conflicted
+++ resolved
@@ -44,27 +44,16 @@
 	public Mono<ExecutionResult> execute(RequestInput input) {
 		ExecutionInput executionInput = input.toExecutionInput();
 		GraphQL graphQl = this.graphQlSource.graphQl();
-<<<<<<< HEAD
 		// kp Function<ContextView, ? extends Mono<? extends T>>
 		//	  相比于 defer(Supplier)、deferContextual(Function)可以携带上下文参数
-		return Mono.deferContextual(
-				// ContextView
-				(contextView) -> {
-					// kp 将 ContextView对象 放到请求上下文中
-					ContextManager.setReactorContext(contextView, input);
-
-					// 通过 CompletableFuture 对象创建Mono
-					// 注意：该逻辑是包装在 deferContextual 中的
-					// 		所以在解析deferContextual结果的时候才会执行这些逻辑
-					return Mono.fromFuture(graphQl.executeAsync(input));
-				}
-		);
-=======
 		return Mono.deferContextual((contextView) -> {
+			// kp 将 ContextView对象 放到请求上下文中
 			ReactorContextManager.setReactorContext(contextView, executionInput);
+			// 通过 CompletableFuture 对象创建Mono
+			// 注意：该逻辑是包装在 deferContextual 中的
+			// 		所以在解析deferContextual结果的时候才会执行这些逻辑
 			return Mono.fromFuture(graphQl.executeAsync(executionInput));
 		});
->>>>>>> 27e88316
 	}
 
 }