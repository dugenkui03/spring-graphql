/*
 * Copyright 2002-2021 the original author or authors.
 *
 * Licensed under the Apache License, Version 2.0 (the "License");
 * you may not use this file except in compliance with the License.
 * You may obtain a copy of the License at
 *
 *      https://www.apache.org/licenses/LICENSE-2.0
 *
 * Unless required by applicable law or agreed to in writing, software
 * distributed under the License is distributed on an "AS IS" BASIS,
 * WITHOUT WARRANTIES OR CONDITIONS OF ANY KIND, either express or implied.
 * See the License for the specific language governing permissions and
 * limitations under the License.
 */

package org.springframework.graphql.execution;

import java.util.LinkedHashMap;
import java.util.Map;

import graphql.ExecutionInput;
import graphql.GraphQLContext;
import graphql.schema.DataFetchingEnvironment;
import reactor.util.context.Context;
import reactor.util.context.ContextView;

import org.springframework.lang.Nullable;

/**
 * Package private utility class for propagating(传播) a Reactor {@link ContextView}
 * through the {@link ExecutionInput} and the {@link DataFetchingEnvironment} of a request.
 *
 * @author Rossen Stoyanchev
 * @since 1.0.0
 */
public abstract class ContextManager {

	private static final String CONTEXT_VIEW_KEY = ContextManager.class.getName() + ".CONTEXT_VIEW";

	private static final String THREAD_ID = ContextManager.class.getName() + ".THREAD_ID";

	private static final String THREAD_LOCAL_VALUES_KEY = ContextManager.class.getName() + ".THREAD_VALUES_ACCESSOR";

	private static final String THREAD_LOCAL_ACCESSOR_KEY = ContextManager.class.getName() + ".THREAD_LOCAL_ACCESSOR";

	/**
	 * kp 将 ContextView对象 放到请求上下文中，key为 CONTEXT_VIEW_KEY，后续可以通过DataFetchingEnvironment获取
	 *
	 * Save the given Reactor {@link ContextView} in the an {@link ExecutionInput} for
	 * later access through the {@link DataFetchingEnvironment}.
	 * @param contextView the reactor context view
	 * @param input the GraphQL query input
	 */
	static void setReactorContext(ContextView contextView, ExecutionInput input) {
		((GraphQLContext) input.getContext()).put(CONTEXT_VIEW_KEY, contextView);
	}

	/**
	 * Return the Reactor {@link ContextView} saved in the given DataFetchingEnvironment.
	 * @param environment the DataFetchingEnvironment
	 * @return the reactor {@link ContextView}
	 */
	static ContextView getReactorContext(DataFetchingEnvironment environment) {
		GraphQLContext graphQlContext = environment.getContext();
		return graphQlContext.getOrDefault(CONTEXT_VIEW_KEY, Context.empty());
	}

	/**
	 * Use the given accessor to extract ThreadLocal values and save them in a
	 * sub-map in the given {@link Context}, so those can be restored later
	 * around the execution of data fetchers and exception resolvers. The accessor
	 * instance is also saved in the Reactor Context so it can be used to
	 * actually restore and reset ThreadLocal values.
	 * @param accessor the accessor to use
	 * @param context the context to write to if there are ThreadLocal values
	 * @return a new Reactor {@link ContextView} or the {@code Context} instance
	 * that was passed in, if there were no ThreadLocal values to extract.
	 */
	public static Context extractThreadLocalValues(ThreadLocalAccessor accessor, Context context) {
		Map<String, Object> valuesMap = new LinkedHashMap<>();
		accessor.extractValues(valuesMap);
		if (valuesMap.isEmpty()) {
			return context;
		}
		return context.putAll((ContextView) Context.of(
				THREAD_LOCAL_VALUES_KEY, valuesMap,
				THREAD_LOCAL_ACCESSOR_KEY, accessor,
				THREAD_ID, Thread.currentThread().getId()));
	}

	/**
	 * Look up saved ThreadLocal values and restore them if any are found.
	 * This is a no-op if invoked on the thread that values were extracted on.
	 * @param contextView the reactor {@link ContextView}
	 */
	static void restoreThreadLocalValues(ContextView contextView) {
		ThreadLocalAccessor accessor = getThreadLocalAccessor(contextView);
		if (accessor != null) {
			accessor.restoreValues(contextView.get(THREAD_LOCAL_VALUES_KEY));
		}
	}

	/**
	 * Look up saved ThreadLocal values and remove the ThreadLocal values.
	 * This is a no-op if invoked on the thread that values were extracted on.
	 * @param contextView the reactor {@link ContextView}
	 */
	static void resetThreadLocalValues(ContextView contextView) {
		ThreadLocalAccessor accessor = getThreadLocalAccessor(contextView);
		if (accessor != null) {
			accessor.resetValues(contextView.get(THREAD_LOCAL_VALUES_KEY));
		}
	}

	@Nullable
<<<<<<< HEAD
	private static ThreadLocalAccessor getThreadLocalAccessor(ContextView contextView) {
		return
				// contextView.hasKey：上下文中是否包含指定key
				contextView.hasKey(THREAD_LOCAL_ACCESSOR_KEY)
				? contextView.get(THREAD_LOCAL_ACCESSOR_KEY)
				: null;
		// todo 和 contextView.getOrDefault等价。
	}

	private static Map<String, Object> getThreadLocalValues(ContextView contextView) {
		return contextView.get(THREAD_LOCAL_VALUES_KEY);
=======
	private static ThreadLocalAccessor getThreadLocalAccessor(ContextView view) {
		Long id = view.getOrDefault(THREAD_ID, null);
		return (id != null && id != Thread.currentThread().getId() ? view.get(THREAD_LOCAL_ACCESSOR_KEY) : null);
>>>>>>> 17bf9ee2
	}

}<|MERGE_RESOLUTION|>--- conflicted
+++ resolved
@@ -114,23 +114,9 @@
 	}
 
 	@Nullable
-<<<<<<< HEAD
-	private static ThreadLocalAccessor getThreadLocalAccessor(ContextView contextView) {
-		return
-				// contextView.hasKey：上下文中是否包含指定key
-				contextView.hasKey(THREAD_LOCAL_ACCESSOR_KEY)
-				? contextView.get(THREAD_LOCAL_ACCESSOR_KEY)
-				: null;
-		// todo 和 contextView.getOrDefault等价。
-	}
-
-	private static Map<String, Object> getThreadLocalValues(ContextView contextView) {
-		return contextView.get(THREAD_LOCAL_VALUES_KEY);
-=======
 	private static ThreadLocalAccessor getThreadLocalAccessor(ContextView view) {
 		Long id = view.getOrDefault(THREAD_ID, null);
 		return (id != null && id != Thread.currentThread().getId() ? view.get(THREAD_LOCAL_ACCESSOR_KEY) : null);
->>>>>>> 17bf9ee2
 	}
 
 }