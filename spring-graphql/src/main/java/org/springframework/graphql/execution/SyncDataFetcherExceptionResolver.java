--- conflicted
+++ resolved
@@ -32,22 +32,8 @@
 public interface SyncDataFetcherExceptionResolver extends DataFetcherExceptionResolver {
 
 	@Override
-<<<<<<< HEAD
-	default Mono<List<GraphQLError>> resolveException(Throwable exception, DataFetchingEnvironment environment) {
-		/**
-		 * 请求上下文，见 {@link ExecutionGraphQlService}
-		 */
-		ContextView contextView = ContextManager.getReactorContext(environment);
-		try {
-			ContextManager.restoreThreadLocalValues(contextView);
-			return Mono.just(doResolveException(exception, environment));
-		} finally {
-			ContextManager.resetThreadLocalValues(contextView);
-		}
-=======
 	default Mono<List<GraphQLError>> resolveException(Throwable exception, DataFetchingEnvironment env) {
 		return Mono.just(doResolveException(exception, env));
->>>>>>> 17bf9ee2
 	}
 
 	/**
