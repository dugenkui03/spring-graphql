--- conflicted
+++ resolved
@@ -65,8 +65,8 @@
 import static org.springframework.web.servlet.function.RequestPredicates.contentType;
 
 /**
- * {@link EnableAutoConfiguration Auto-configuration} for enabling Spring GraphQL over
- * Spring MVC.
+ * {@link EnableAutoConfiguration Auto-configuration}
+ * for enabling Spring GraphQL over Spring MVC.
  *
  * @author Brian Clozel
  * @since 1.0.0
@@ -98,14 +98,11 @@
 	}
 
 	@Bean
-<<<<<<< HEAD
-	public RouterFunction<ServerResponse> graphQlRouterFunction(GraphQlHttpHandler handler, GraphQlSource graphQlSource,
-																GraphQlProperties properties, ResourceLoader resourceLoader) {
-=======
-	public RouterFunction<ServerResponse> graphQlRouterFunction(GraphQlHttpHandler handler,
-			GraphQlSource graphQlSource, GraphQlProperties properties, ResourceLoader resourceLoader) {
-
->>>>>>> f17ae930
+	public RouterFunction<ServerResponse> graphQlRouterFunction(
+			GraphQlHttpHandler handler,
+			GraphQlSource graphQlSource,
+			GraphQlProperties properties,
+			ResourceLoader resourceLoader) {
 		String graphQLPath = properties.getPath();
 		if (logger.isInfoEnabled()) {
 			logger.info("GraphQL endpoint HTTP POST " + graphQLPath);
